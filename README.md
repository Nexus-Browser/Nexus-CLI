# Nexus CLI - Intelligent AI Coding Assistant

[![Python](https://img.shields.io/badge/Python-3.8+-blue.svg)](https://python.org)
[![iLLuMinator](https://img.shields.io/badge/Powered%20by-iLLuMinator--4.7B-purple.svg)](https://github.com/Anipaleja/iLLuMinator-4.7B)
[![License](https://img.shields.io/badge/License-MIT-green.svg)](LICENSE)
[![Status](https://img.shields.io/badge/Status-Production%20Ready-brightgreen.svg)]()

<<<<<<< HEAD
> ** The most intelligent CLI coding assistant - powered by iLLuMinator-4.7B, NO GPU required!**
=======
> **The most intelligent CLI coding assistant, powered by advanced code generation and analysis, with NO GPT wrappers!**
>>>>>>> c4d3dafe

Nexus CLI is a revolutionary command-line interface that combines the best practices from successful CLI tools like **Warp**, **Cursor**, **Gemini CLI**, and **Claude Code** to provide an intelligent, context-aware coding experience. Now powered by the advanced **iLLuMinator-4.7B** model, it delivers professional-grade code generation and analysis through a lightweight API without requiring local GPU resources.

<<<<<<< HEAD
##  Key Features

###  **Intelligent Code Generation with iLLuMinator-4.7B**
- **Advanced AI Model**: Powered by the sophisticated iLLuMinator-4.7B transformer model
=======
## Key Features

### **Intelligent Code Generation**
>>>>>>> c4d3dafe
- **Natural Language Processing**: Generate code from plain English descriptions
- **Multi-Language Support**: Python, JavaScript, TypeScript, Java, C++, Go, Rust, and 20+ more
- **Context-Aware Generation**: Smart code patterns based on your project structure
- **No GPU Required**: Lightweight API-based approach works on any laptop

<<<<<<< HEAD
###  **Advanced Code Analysis**
- **AI-Powered Analysis**: Intelligent code review and suggestions using iLLuMinator-4.7B
- **AST Parsing Fallback**: Deep code structure analysis using Abstract Syntax Trees
=======
### **Advanced Code Analysis**
- **AST Parsing**: Deep code structure analysis using Abstract Syntax Trees
>>>>>>> c4d3dafe
- **Complexity Metrics**: Function extraction, class analysis, and code quality assessment
- **Syntax Highlighting**: Beautiful, syntax-highlighted code display
- **Intelligent Error Detection**: Context-aware error handling and suggestions

### **Smart File Operations**
- **Intelligent Path Resolution**: Automatically find files in common directories
- **Encoding Detection**: Handle multiple file encodings seamlessly
- **Project Tree Visualization**: Beautiful tree structures with Rich terminal output
- **File Type Recognition**: Automatic language detection and syntax highlighting

<<<<<<< HEAD
###  **Project Management**
=======
### **Project Management**
>>>>>>> c4d3dafe
- **Project Detection**: Automatically identify project types (Python, Node.js, Rust, Go, etc.)
- **Dependency Analysis**: Smart detection and installation of project dependencies
- **Test Framework Detection**: Intelligent test execution across multiple frameworks
- **Build System Integration**: Support for various build tools and package managers

<<<<<<< HEAD
###  **Modern CLI Experience**
=======
### **Modern CLI Experience**
>>>>>>> c4d3dafe
- **Rich Terminal Output**: Beautiful, colorful interface with progress indicators
- **Command Suggestions**: Context-aware command completion and suggestions
- **Memory Management**: Persistent conversation and command history
- **Conversational AI**: Chat with iLLuMinator-4.7B for coding help
- **Error Handling**: Graceful error recovery with helpful suggestions

<<<<<<< HEAD
###  **Performance & Reliability**
- **Lightweight Architecture**: API-based model requires no local GPU or large downloads
=======
### **Performance & Reliability**
- **No External Dependencies**: Works completely offline without API calls
>>>>>>> c4d3dafe
- **Fast Execution**: Optimized for speed with intelligent caching
- **Cross-Platform**: Works on macOS, Linux, and Windows
- **Production Ready**: Robust error handling and edge case management
- **Always Updated**: Model improvements deployed automatically via API

<<<<<<< HEAD
##  **What Makes Nexus CLI Special**

Unlike other CLI tools that rely on external AI services or GPT wrappers, Nexus CLI uses:

- ** Open-source frameworks** and techniques from successful CLI tools
- ** Intelligent pattern matching** and semantic analysis
- **📊 AST-based code understanding** for accurate generation
- ** Modern CLI patterns** from Warp, Cursor, and other successful tools
- ** Zero-latency responses** with no API calls or network dependencies

##  Quick Start
=======
## **What Makes Nexus CLI Special**

Unlike other CLI tools that rely on external AI services or GPT wrappers, Nexus CLI uses:

- **Open-source frameworks** and techniques from successful CLI tools
- **Intelligent pattern matching** and semantic analysis
- **AST-based code understanding** for accurate generation
- **Modern CLI patterns** from Warp, Cursor, and other successful tools
- **Zero-latency responses** with no API calls or network dependencies

## Quick Start
>>>>>>> c4d3dafe

### Installation

```bash
# Clone the repository
git clone https://github.com/yourusername/Nexus-CLI.git
cd Nexus-CLI

# Create virtual environment
python -m venv venv
source venv/bin/activate  # On Windows: venv\Scripts\activate

# Install dependencies
pip install -r requirements.txt

# Run the CLI
python nexus_cli.py
```

### Basic Usage

```bash
# Generate code from natural language
nexus> code function to add two numbers
nexus> code class calculator with basic operations
nexus> code web server with flask

# Analyze existing code
nexus> read myfile.py
nexus> analyze myfile.py
nexus> functions myfile.py
nexus> classes myfile.py

# Project operations
nexus> list
nexus> tree
nexus> run python my_script.py
nexus> test
nexus> install

# Natural language conversation
nexus> What is a variable in programming?
nexus> How do I create a web server?
nexus> Explain object-oriented programming
```

<<<<<<< HEAD
##  **Command Reference**
=======
## **Command Reference**
>>>>>>> c4d3dafe

### Code Generation
```bash
code <instruction>                    # Generate code from natural language
code <language> <instruction>         # Generate code in specific language
```

### File Operations
```bash
read <file>                          # Read and syntax-highlight file
write <file> <content>               # Write content to file
list [directory]                     # List files with intelligent formatting
tree [directory]                     # Show project structure tree
```

### Code Analysis
```bash
analyze <file>                       # Intelligent code analysis with AST
functions <file>                     # Extract and analyze functions
classes <file>                       # Extract and analyze classes
```

### Project Management
```bash
run <command>                        # Run shell command with output capture
test                                 # Intelligent test detection and execution
install                              # Smart dependency installation
```

### Conversation & System
```bash
chat                                 # Start intelligent conversation mode
history                              # Show conversation and command history
clear                                # Clear conversation history
help                                 # Show comprehensive help
exit                                 # Exit Nexus CLI
train                                # Train/fine-tune the model
```

## **Examples**

### Generate a Web Server
```bash
nexus> code web server with flask
```
**Output:**
```python
from flask import Flask, request, jsonify

app = Flask(__name__)

@app.route('/')
def home():
    return jsonify({"message": "Hello, World!", "status": "running"})

@app.route('/api/data', methods=['GET'])
def get_data():
    return jsonify({"data": "Some data"})

@app.route('/api/data', methods=['POST'])
def post_data():
    data = request.get_json()
    return jsonify({"received": data})

if __name__ == '__main__':
    app.run(debug=True)
```

### Analyze Code Structure
```bash
nexus> analyze my_module.py
```
**Output:**
```
Code Analysis: my_module.py
┌──────────────┬─────────┐
│ Metric       │ Value   │
├──────────────┼─────────┤
│ Total Lines  │ 45      │
│ Code Lines   │ 38      │
│ Functions    │ 3       │
│ Classes      │ 1       │
│ Imports      │ 2       │
│ File Size    │ 1.2KB   │
└──────────────┴─────────┘
```

### Project Tree Visualization
```bash
nexus> tree
```
**Output:**
```
 .
├──  src
│   ├──  main.py
│   └──  utils.py
├──  tests
│   └──  test_main.py
├──  requirements.txt
└──  README.md
```

<<<<<<< HEAD
##  **Advanced Features**
=======
## **Advanced Features**
>>>>>>> c4d3dafe

### Context-Aware Suggestions
Nexus CLI provides intelligent command suggestions based on your current context:
- **File operations** when you're working with files
- **Code generation** when you mention functions or classes
- **Project management** when you're in a project directory

### Memory and History
- **Persistent conversation history** across sessions
- **Command history** with intelligent search
- **Context extraction** from user inputs
- **Smart memory management** with automatic cleanup

### Project Intelligence
- **Automatic project type detection** (Python, Node.js, Rust, Go, etc.)
- **Dependency analysis** and smart installation
- **Build system integration** for various frameworks
- **Test framework detection** and execution

<<<<<<< HEAD
##  **Architecture**
=======
## **Architecture**
>>>>>>> c4d3dafe

Nexus CLI is built with a modular, extensible architecture:

```
nexus_cli.py          # Main CLI interface
├── model/
│   └── nexus_model.py # Intelligent code generation engine
├── tools.py          # Enhanced utility tools
├── memory/           # Conversation and context memory
└── examples/         # Demo and example files
```

### Core Components

1. **IntelligentNexusCLI**: Main CLI class with modern features
2. **NexusModel**: Advanced code generation with AST analysis
3. **FileTools**: Enhanced file operations with intelligent path resolution
4. **CodeTools**: Advanced code analysis and manipulation
5. **ProjectTools**: Smart project management and detection
6. **MemoryTools**: Context-aware memory and conversation management

<<<<<<< HEAD
##  **Performance**

- ** Instant responses** - No API calls or network latency
- ** Intelligent caching** - Smart memory management
- **📊 Optimized analysis** - Fast AST parsing and code generation
- ** Context awareness** - Efficient project and file detection
=======
## **Performance**

- **Instant responses** - No API calls or network latency
- **Intelligent caching** - Smart memory management
- **Optimized analysis** - Fast AST parsing and code generation
- **Context awareness** - Efficient project and file detection
>>>>>>> c4d3dafe

## **Contributing**

We welcome contributions! Please see our [Contributing Guide](CONTRIBUTING.md) for details.

### Development Setup

```bash
# Clone and setup
git clone https://github.com/yourusername/Nexus-CLI.git
cd Nexus-CLI
pip install -r requirements.txt

# Run tests
python test_enhanced_cli.py

# Run demo
python demo_enhanced_features.py
```

<<<<<<< HEAD
##  **License**
=======
## **License**
>>>>>>> c4d3dafe

This project is licensed under the MIT License - see the [LICENSE](LICENSE) file for details.

## **Acknowledgments**

Nexus CLI is inspired by and incorporates techniques from:
- **Warp** - Modern terminal experience
- **Cursor** - Intelligent code editing
- **Gemini CLI** - Natural language processing
- **Claude Code** - Advanced code analysis
- **Rich** - Beautiful terminal output
- **AST** - Abstract Syntax Tree analysis

## **Support**

- **Issues**: [GitHub Issues](https://github.com/yourusername/Nexus-CLI/issues)
- **Discussions**: [GitHub Discussions](https://github.com/yourusername/Nexus-CLI/discussions)
- **Documentation**: [Wiki](https://github.com/yourusername/Nexus-CLI/wiki)

---

** Ready to experience the future of CLI coding assistants? Try Nexus CLI today!**

*No GPT wrappers. No external dependencies. Pure intelligent coding assistance.*<|MERGE_RESOLUTION|>--- conflicted
+++ resolved
@@ -5,37 +5,20 @@
 [![License](https://img.shields.io/badge/License-MIT-green.svg)](LICENSE)
 [![Status](https://img.shields.io/badge/Status-Production%20Ready-brightgreen.svg)]()
 
-<<<<<<< HEAD
-> ** The most intelligent CLI coding assistant - powered by iLLuMinator-4.7B, NO GPU required!**
-=======
-> **The most intelligent CLI coding assistant, powered by advanced code generation and analysis, with NO GPT wrappers!**
->>>>>>> c4d3dafe
+> **🚀 The most intelligent CLI coding assistant - powered by advanced code generation and analysis, with NO GPT wrappers!**
 
 Nexus CLI is a revolutionary command-line interface that combines the best practices from successful CLI tools like **Warp**, **Cursor**, **Gemini CLI**, and **Claude Code** to provide an intelligent, context-aware coding experience. Now powered by the advanced **iLLuMinator-4.7B** model, it delivers professional-grade code generation and analysis through a lightweight API without requiring local GPU resources.
 
-<<<<<<< HEAD
-##  Key Features
-
-###  **Intelligent Code Generation with iLLuMinator-4.7B**
-- **Advanced AI Model**: Powered by the sophisticated iLLuMinator-4.7B transformer model
-=======
-## Key Features
-
-### **Intelligent Code Generation**
->>>>>>> c4d3dafe
+## ✨ Key Features
+
+### 🧠 **Intelligent Code Generation**
 - **Natural Language Processing**: Generate code from plain English descriptions
 - **Multi-Language Support**: Python, JavaScript, TypeScript, Java, C++, Go, Rust, and 20+ more
 - **Context-Aware Generation**: Smart code patterns based on your project structure
 - **No GPU Required**: Lightweight API-based approach works on any laptop
 
-<<<<<<< HEAD
-###  **Advanced Code Analysis**
-- **AI-Powered Analysis**: Intelligent code review and suggestions using iLLuMinator-4.7B
-- **AST Parsing Fallback**: Deep code structure analysis using Abstract Syntax Trees
-=======
-### **Advanced Code Analysis**
+### 🔍 **Advanced Code Analysis**
 - **AST Parsing**: Deep code structure analysis using Abstract Syntax Trees
->>>>>>> c4d3dafe
 - **Complexity Metrics**: Function extraction, class analysis, and code quality assessment
 - **Syntax Highlighting**: Beautiful, syntax-highlighted code display
 - **Intelligent Error Detection**: Context-aware error handling and suggestions
@@ -46,64 +29,37 @@
 - **Project Tree Visualization**: Beautiful tree structures with Rich terminal output
 - **File Type Recognition**: Automatic language detection and syntax highlighting
 
-<<<<<<< HEAD
-###  **Project Management**
-=======
-### **Project Management**
->>>>>>> c4d3dafe
+### 🛠️ **Project Management**
 - **Project Detection**: Automatically identify project types (Python, Node.js, Rust, Go, etc.)
 - **Dependency Analysis**: Smart detection and installation of project dependencies
 - **Test Framework Detection**: Intelligent test execution across multiple frameworks
 - **Build System Integration**: Support for various build tools and package managers
 
-<<<<<<< HEAD
-###  **Modern CLI Experience**
-=======
-### **Modern CLI Experience**
->>>>>>> c4d3dafe
+### 🎨 **Modern CLI Experience**
 - **Rich Terminal Output**: Beautiful, colorful interface with progress indicators
 - **Command Suggestions**: Context-aware command completion and suggestions
 - **Memory Management**: Persistent conversation and command history
 - **Conversational AI**: Chat with iLLuMinator-4.7B for coding help
 - **Error Handling**: Graceful error recovery with helpful suggestions
 
-<<<<<<< HEAD
-###  **Performance & Reliability**
-- **Lightweight Architecture**: API-based model requires no local GPU or large downloads
-=======
-### **Performance & Reliability**
+### 🚀 **Performance & Reliability**
 - **No External Dependencies**: Works completely offline without API calls
->>>>>>> c4d3dafe
 - **Fast Execution**: Optimized for speed with intelligent caching
 - **Cross-Platform**: Works on macOS, Linux, and Windows
 - **Production Ready**: Robust error handling and edge case management
 - **Always Updated**: Model improvements deployed automatically via API
 
-<<<<<<< HEAD
-##  **What Makes Nexus CLI Special**
+## 🎯 **What Makes Nexus CLI Special**
 
 Unlike other CLI tools that rely on external AI services or GPT wrappers, Nexus CLI uses:
 
-- ** Open-source frameworks** and techniques from successful CLI tools
-- ** Intelligent pattern matching** and semantic analysis
+- **🔧 Open-source frameworks** and techniques from successful CLI tools
+- **🧠 Intelligent pattern matching** and semantic analysis
 - **📊 AST-based code understanding** for accurate generation
-- ** Modern CLI patterns** from Warp, Cursor, and other successful tools
-- ** Zero-latency responses** with no API calls or network dependencies
-
-##  Quick Start
-=======
-## **What Makes Nexus CLI Special**
-
-Unlike other CLI tools that rely on external AI services or GPT wrappers, Nexus CLI uses:
-
-- **Open-source frameworks** and techniques from successful CLI tools
-- **Intelligent pattern matching** and semantic analysis
-- **AST-based code understanding** for accurate generation
-- **Modern CLI patterns** from Warp, Cursor, and other successful tools
-- **Zero-latency responses** with no API calls or network dependencies
-
-## Quick Start
->>>>>>> c4d3dafe
+- **🎨 Modern CLI patterns** from Warp, Cursor, and other successful tools
+- **⚡ Zero-latency responses** with no API calls or network dependencies
+
+## 🚀 Quick Start
 
 ### Installation
 
@@ -150,11 +106,7 @@
 nexus> Explain object-oriented programming
 ```
 
-<<<<<<< HEAD
-##  **Command Reference**
-=======
-## **Command Reference**
->>>>>>> c4d3dafe
+## 📚 **Command Reference**
 
 ### Code Generation
 ```bash
@@ -258,11 +210,7 @@
 └──  README.md
 ```
 
-<<<<<<< HEAD
-##  **Advanced Features**
-=======
-## **Advanced Features**
->>>>>>> c4d3dafe
+## 🔧 **Advanced Features**
 
 ### Context-Aware Suggestions
 Nexus CLI provides intelligent command suggestions based on your current context:
@@ -282,11 +230,7 @@
 - **Build system integration** for various frameworks
 - **Test framework detection** and execution
 
-<<<<<<< HEAD
-##  **Architecture**
-=======
-## **Architecture**
->>>>>>> c4d3dafe
+## 🏗️ **Architecture**
 
 Nexus CLI is built with a modular, extensible architecture:
 
@@ -308,21 +252,12 @@
 5. **ProjectTools**: Smart project management and detection
 6. **MemoryTools**: Context-aware memory and conversation management
 
-<<<<<<< HEAD
-##  **Performance**
-
-- ** Instant responses** - No API calls or network latency
-- ** Intelligent caching** - Smart memory management
+## 🚀 **Performance**
+
+- **⚡ Instant responses** - No API calls or network latency
+- **🧠 Intelligent caching** - Smart memory management
 - **📊 Optimized analysis** - Fast AST parsing and code generation
-- ** Context awareness** - Efficient project and file detection
-=======
-## **Performance**
-
-- **Instant responses** - No API calls or network latency
-- **Intelligent caching** - Smart memory management
-- **Optimized analysis** - Fast AST parsing and code generation
-- **Context awareness** - Efficient project and file detection
->>>>>>> c4d3dafe
+- **🎯 Context awareness** - Efficient project and file detection
 
 ## **Contributing**
 
@@ -343,11 +278,7 @@
 python demo_enhanced_features.py
 ```
 
-<<<<<<< HEAD
-##  **License**
-=======
-## **License**
->>>>>>> c4d3dafe
+## 📄 **License**
 
 This project is licensed under the MIT License - see the [LICENSE](LICENSE) file for details.
 
